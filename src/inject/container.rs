--- conflicted
+++ resolved
@@ -1,10 +1,7 @@
 use fnv::FnvHashMap;
-<<<<<<< HEAD
 use parking_lot::{
     MappedRwLockReadGuard, MappedRwLockWriteGuard, RwLock, RwLockReadGuard, RwLockWriteGuard,
 };
-=======
->>>>>>> bdeb5c0c
 use std::{any::Any, fmt::Debug};
 
 use super::{Error, Key, Result};
@@ -14,7 +11,6 @@
 
 /// The injection Container
 #[derive(Default, Debug)]
-<<<<<<< HEAD
 pub struct Inject(pub(crate) RwLock<TypeMap>);
 
 impl Inject {
@@ -62,80 +58,6 @@
 
     pub(crate) fn inject_key<T: Any>(&mut self, key: Key, dep: T) -> Result<()> {
         if self.0.read().contains_key(&key) {
-=======
-pub struct Inject(pub(crate) TypeMap);
-
-impl Inject {
-    /// Retrieve a reference to a dependency if it exists, and return an error otherwise
-    pub fn get<T: Any>(&self) -> Result<&T> {
-        self.get_key(Key::from_type_id::<T>())
-    }
-
-    /// Retrieve a mutable reference to a dependency if it exists, and return an error otherwise
-    pub fn get_mut<T: Any>(&mut self) -> Result<&mut T> {
-        self.get_key_mut(Key::from_type_id::<T>())
-    }
-
-    /// Retrieve a reference to a dependency if it exists in the map
-    pub fn get_opt<T: Any>(&self) -> Option<&T> {
-        self.get_key_opt(Key::from_type_id::<T>())
-    }
-
-    /// Retrieve a mutable reference to a dependency if it exists in the map
-    pub fn get_mut_opt<T: Any>(&mut self) -> Option<&mut T> {
-        self.get_key_mut_opt(Key::from_type_id::<T>())
-    }
-
-    /// Provide a dependency directly
-    pub fn inject<T: Any + Sync + Send>(&mut self, dep: T) -> Result<()> {
-        self.inject_key(Key::from_type_id::<T>(), dep)
-    }
-
-    /// Replace an existing dependency directly
-    pub fn replace<T: Any + Sync + Send>(&mut self, dep: T) -> Result<()> {
-        self.replace_key(Key::from_type_id::<T>(), dep)
-    }
-
-    // The base methods powering both the Tag and TypeId modes
-
-    pub(crate) fn get_key<T: Any>(&self, key: Key) -> Result<&T> {
-        self.get_key_opt::<T>(key.clone())
-            .ok_or_else(|| Error::NotFound {
-                missing: key,
-                available: self.available_type_names(),
-            })
-    }
-
-    /// Retrieve a mutable reference to a dependency if it exists, and return an error otherwise
-    pub(crate) fn get_key_mut<T: Any>(&mut self, key: Key) -> Result<&mut T> {
-        // TODO: Since `self` is borrowed as a mutable ref for `self.get_mut_opt()`, it cannot be
-        // used for self.available_type_names() within the `.ok_or_else()` call below. Because of
-        // this, the `available` property is pre-loaded here in case there is an error. It must
-        // iterate over the keys of the map to do this - which is minor, but I'd still like to
-        // avoid it.
-        let available = self.available_type_names();
-
-        self.get_key_mut_opt::<T>(key.clone())
-            .ok_or(Error::NotFound {
-                missing: key,
-                available,
-            })
-    }
-
-    /// Retrieve a reference to a dependency if it exists in the map
-    pub(crate) fn get_key_opt<T: Any>(&self, key: Key) -> Option<&T> {
-        self.0.get(&key).and_then(|d| d.downcast_ref::<T>())
-    }
-
-    /// Retrieve a mutable reference to a dependency if it exists in the map
-    pub(crate) fn get_key_mut_opt<T: Any>(&mut self, key: Key) -> Option<&mut T> {
-        self.0.get_mut(&key).and_then(|d| d.downcast_mut::<T>())
-    }
-
-    /// Provide a dependency directly
-    pub(crate) fn inject_key<T: Any + Sync + Send>(&mut self, key: Key, dep: T) -> Result<()> {
-        if self.0.contains_key(&key) {
->>>>>>> bdeb5c0c
             return Err(Error::Occupied(key));
         }
 
@@ -144,20 +66,11 @@
         Ok(())
     }
 
-<<<<<<< HEAD
     pub(crate) fn replace_key<T: Any>(&mut self, key: Key, dep: T) -> Result<()> {
         if !self.0.read().contains_key(&key) {
             return Err(Error::NotFound {
                 missing: key,
                 available: self.0.read().keys().cloned().collect(),
-=======
-    /// Replace an existing dependency directly
-    pub(crate) fn replace_key<T: Any + Sync + Send>(&mut self, key: Key, dep: T) -> Result<()> {
-        if !self.0.contains_key(&key) {
-            return Err(Error::NotFound {
-                missing: key,
-                available: self.available_type_names(),
->>>>>>> bdeb5c0c
             });
         }
 
@@ -170,7 +83,7 @@
 #[cfg(test)]
 pub(crate) mod test {
     use fake::Fake;
-    use std::{any::type_name, sync::Arc};
+    use std::any::type_name;
 
     use super::*;
 
@@ -248,16 +161,14 @@
     }
 
     #[test]
-<<<<<<< HEAD
-=======
-    fn test_get_opt_success() -> Result<()> {
+    fn test_get_success() -> Result<()> {
         let mut i = Inject::default();
 
         let expected: String = fake::uuid::UUIDv4.fake();
 
         i.inject(TestService::new(expected.clone()))?;
 
-        let result = i.get_opt::<TestService>().unwrap();
+        let result = i.get::<TestService>()?;
 
         assert_eq!(expected, result.id);
 
@@ -265,62 +176,14 @@
     }
 
     #[test]
-    fn test_get_opt_vec_success() -> Result<()> {
-        let mut i = Inject::default();
-
-        let expected: String = fake::uuid::UUIDv4.fake();
-
-        i.inject(vec![TestService::new(expected.clone())])?;
-
-        let result = i.get_opt::<Vec<TestService>>().unwrap();
-
-        assert_eq!(expected, result[0].id);
-
-        Ok(())
-    }
-
-    #[test]
-    fn test_get_opt_not_found() -> Result<()> {
-        let i = Inject::default();
-
-        let result = i.get_opt::<TestService>();
-
-        assert!(result.is_none());
-
-        Ok(())
-    }
-
-    #[test]
->>>>>>> bdeb5c0c
-    fn test_get_success() -> Result<()> {
-        let mut i = Inject::default();
-
-        let expected: String = fake::uuid::UUIDv4.fake();
-
-        i.inject(TestService::new(expected.clone()))?;
-
-        let result = i.get::<TestService>()?;
-
-        assert_eq!(expected, result.id);
-
-        Ok(())
-    }
-
-    #[test]
     fn test_dyn_get_success() -> Result<()> {
         let mut i = Inject::default();
 
         let expected: String = fake::uuid::UUIDv4.fake();
 
-<<<<<<< HEAD
-        i.inject::<Arc<dyn HasId>>(Arc::new(TestService::new(expected.clone())))?;
-
-        let repo = i.get::<Arc<dyn HasId>>()?;
-=======
         i.inject::<Box<dyn HasId>>(Box::new(TestService::new(expected.clone())))?;
 
         let repo = i.get::<Box<dyn HasId>>()?;
->>>>>>> bdeb5c0c
 
         assert_eq!(expected, repo.get_id());
 
@@ -349,35 +212,6 @@
     }
 
     #[test]
-<<<<<<< HEAD
-=======
-    fn test_get_mut_opt_success() -> Result<()> {
-        let mut i = Inject::default();
-
-        let expected: String = fake::uuid::UUIDv4.fake();
-
-        i.inject(TestService::new(expected.clone()))?;
-
-        let result = i.get_mut_opt::<TestService>().unwrap();
-
-        assert_eq!(expected, result.id);
-
-        Ok(())
-    }
-
-    #[test]
-    fn test_get_mut_opt_not_found() -> Result<()> {
-        let mut i = Inject::default();
-
-        let result = i.get_mut_opt::<TestService>();
-
-        assert!(result.is_none());
-
-        Ok(())
-    }
-
-    #[test]
->>>>>>> bdeb5c0c
     fn test_get_mut_success() -> Result<()> {
         let mut i = Inject::default();
 
@@ -427,13 +261,7 @@
         i.inject(TestService::new(fake::uuid::UUIDv4.fake()))?;
 
         // Override the instance that was injected the first time
-<<<<<<< HEAD
         i.replace(TestService::new(expected.clone()))?;
-=======
-        i.replace(TestService {
-            id: expected.clone(),
-        })?;
->>>>>>> bdeb5c0c
 
         let result = i.get::<TestService>()?;
 
@@ -457,13 +285,8 @@
                 format!(
                     "{} was not found\n\nAvailable:\n - {}\n\n - {}",
                     type_name::<Box<OtherService>>(),
-<<<<<<< HEAD
-                    type_name::<Box<dyn HasId>>(),
-                    type_name::<Box<TestService>>()
-=======
                     type_name::<Box<TestService>>(),
                     type_name::<Box<dyn HasId>>()
->>>>>>> bdeb5c0c
                 ),
                 err.to_string()
             );
