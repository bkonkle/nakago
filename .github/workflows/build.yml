--- conflicted
+++ resolved
@@ -56,14 +56,10 @@
       - name: Dry run - Nakago
         run: cargo publish --dry-run -p nakago
 
-<<<<<<< HEAD
-      - name: Dry run - Nakago Axum
-        run: cargo publish --dry-run -p nakago-axum
+      # TODO: Once full publishing is enabled above, these can be restored
 
-      - name: Dry run - Nakago SeaORM
-        run: cargo publish --dry-run -p nakago-sea-orm
-=======
-      # TODO: Once full publishing is enabled above, this can be restored
       # - name: Dry run - Nakago Axum
       #   run: cargo publish --dry-run -p nakago-axum
->>>>>>> ac42aa1f
+
+      # - name: Dry run - Nakago SeaORM
+      #   run: cargo publish --dry-run -p nakago-sea-orm