[package]
name = "nakago-examples-async-graphql"
<<<<<<< HEAD
version = "0.23.0"
=======
version = "0.22.0"
>>>>>>> 0acfaab6
authors = ["Brandon Konkle <brandon@konkle.us>"]
edition = "2021"
description = "A lightweight Rust framework for sharp services 😎"
repository = "https://github.com/bkonkle/nakago"
license = "MIT"

publish = false

[features]
integration = []

[dependencies]
anyhow = "1.0"
async-graphql = { git = "https://github.com/bkonkle/async-graphql.git", branch = "update-http-axum", features = [
    "chrono",
    "dataloader",
] }
async-graphql-axum = { git = "https://github.com/bkonkle/async-graphql.git", branch = "update-http-axum" }
async-trait = "0.1"
axum = { version = "0.7", features = ["ws", "macros"] }
chrono = { version = "0.4.19", features = ["serde"] }
derive-new = "0.6"
fake = { version = "2.9", features = [
    'derive',
    'chrono',
    'http',
    'uuid',
], git = "https://github.com/cksac/fake-rs.git" }
figment = { version = "0.10", features = ["env", "toml", "yaml", "json"] }
futures = "0.3"
hyper = "1.0"
log = "0.4"
<<<<<<< HEAD
nakago = "0.23"
nakago-async-graphql = "0.23"
nakago-axum = "0.23"
nakago-derive = "0.23"
nakago-figment = "0.23"
nakago-sea-orm = "0.23"
nakago-ws = "0.23"
=======
nakago = "0.20"
nakago-async-graphql = "0.21"
nakago-axum = "0.21"
nakago-derive = "0.20"
nakago-sea-orm = "0.22"
nakago-ws = "0.21"
>>>>>>> 0acfaab6
oso = "0.27"
pico-args = "0.5.0"
pretty_env_logger = "0.5"
rand = "0.8"
sea-orm = { version = "0.12", features = [
    "macros",
    "mock",
    "runtime-tokio-rustls",
    "sqlx-postgres",
    "with-chrono",
    "with-json",
], default-features = false }
serde = { version = "1.0", features = ["derive"] }
serde_derive = "1.0"
serde_json = "1.0"
tokio = { version = "1", features = ["full"] }
tokio-stream = "0.1"
ulid = "1.0"

[dev-dependencies]
biscuit = "0.7.0"
criterion = "0.5"
futures-util = { version = "0.3", default-features = false, features = [
    "sink",
    "std",
] }
hyper-tls = "0.6"
maplit = { version = "1" }
mockall = "0.12"
pretty_assertions = "1.2"
tokio-tungstenite = { version = "0.23", features = ["url"] }
url = "2.0.0"<|MERGE_RESOLUTION|>--- conflicted
+++ resolved
@@ -1,10 +1,6 @@
 [package]
 name = "nakago-examples-async-graphql"
-<<<<<<< HEAD
 version = "0.23.0"
-=======
-version = "0.22.0"
->>>>>>> 0acfaab6
 authors = ["Brandon Konkle <brandon@konkle.us>"]
 edition = "2021"
 description = "A lightweight Rust framework for sharp services 😎"
@@ -37,22 +33,13 @@
 futures = "0.3"
 hyper = "1.0"
 log = "0.4"
-<<<<<<< HEAD
-nakago = "0.23"
 nakago-async-graphql = "0.23"
 nakago-axum = "0.23"
 nakago-derive = "0.23"
 nakago-figment = "0.23"
 nakago-sea-orm = "0.23"
 nakago-ws = "0.23"
-=======
-nakago = "0.20"
-nakago-async-graphql = "0.21"
-nakago-axum = "0.21"
-nakago-derive = "0.20"
-nakago-sea-orm = "0.22"
-nakago-ws = "0.21"
->>>>>>> 0acfaab6
+nakago = "0.23"
 oso = "0.27"
 pico-args = "0.5.0"
 pretty_env_logger = "0.5"
